"""Data sources

## Examples

Let's build a simple application that accepts input in the form of a DataSource.

>>> import numpy as np
>>> from preconstruct.sources import DataSource, MemorySource
>>> def stim_resp_summary(data_source: DataSource):
...     stimuli = data_source.get_stimuli()
...     print('stimuli sample rates:')
...     for name, (fs, _samples) in stimuli.items():
...         print(f'{name}: {fs}')
...     responses = data_source.get_responses()
...     print('responses trial count:')
...     for name, pprox in responses.items():
...         print(f'{name}: {len(pprox["pprox"])}')

>>> responses = ['P120_1_1_c92']
>>> url = 'https://gracula.psyc.virginia.edu/neurobank/'
>>> stimuli = ['c95zqjxq', 'g29wxi4q', 'igmi8fxa', 'jkexyrd5', 'l1a3ltpy',
...         'mrel2o09', 'p1mrfhop', 'vekibwgj', 'w08e1crn', 'ztqee46x']
>>> data_source = asyncio.run(NeurobankSource.create(url, stimuli, responses))
>>> stim_resp_summary(data_source)
stimuli sample rates:
c95zqjxq: 44100
g29wxi4q: 44100
igmi8fxa: 44100
jkexyrd5: 44100
l1a3ltpy: 44100
mrel2o09: 44100
p1mrfhop: 44100
vekibwgj: 44100
w08e1crn: 44100
ztqee46x: 44100
responses trial count:
P120_1_1_c92: 100
"""
import asyncio
from collections import defaultdict
from typing import Dict, List, Tuple, Optional, Generator, Union, TypedDict, Set
from abc import ABC, abstractmethod
from pathlib import Path
from glob import glob
import json
from urllib.parse import urljoin, urlparse

import numpy as np
import aiohttp
import parse
from scipy.io import wavfile
from appdirs import user_cache_dir


from preconstruct import APP_NAME, APP_AUTHOR


class StimConfig(TypedDict):
    """type annotation for information about a stimulus presentation"""

    name: str
    interval: Tuple[float]


class Trial(TypedDict):
    """type annotation for a trial"""

    events: List[float]
    interval: Tuple[float]
    stimulus: StimConfig
    offset: Optional[float]
    index: Optional[int]


class Pprox(TypedDict):
    """type annotation for a collection of trials"""

    pprox: List[Trial]

Wav = Tuple[int, np.ndarray]

class DataSource(ABC):
    """Abstract class for data sources to inherit from

    The methods on this class will be available from all the child classes
    in the module, but you cannot directly instantiate this class.

    Concrete child implementations must define how to load data (e.g. local path, URL).
    By inheriting from this class, they provide a standardized interface to
    access the data
    """

    @abstractmethod
    def _get_raw_responses(self) -> Dict[str, Pprox]:
        """returns dictionary mapping names of files to pprox data

        pprox may be in the incorrect format
        """

    def get_responses(self) -> Dict[str, Pprox]:
        """returns dictionary mapping names of files to stimtrial pprox data"""
        responses = self._get_raw_responses()
        stimuli = self.get_stimuli()
        durations = {name: len(s) / fs for name, (fs, s) in stimuli.items()}
        return _fix_pprox(responses, durations)

    @abstractmethod
    def get_stimuli(self) -> Dict[str, Wav]:
        """returns dictionary mapping names of files to (sample_rate, samples) tuples"""

    def __eq__(self, other) -> bool:
        return (self.get_responses() == other.get_responses()) and (
            self.get_stimuli() == other.get_stimuli()
        )

    def stimuli_names_from_pprox(self) -> Set[str]:
        """returns a set of all stimuli used in the responses"""
        return set(self._stimuli_generator())

    def _stimuli_generator(self) -> Generator[str, None, None]:
        durations = defaultdict(lambda: 0.0)
        responses = _fix_pprox(self._get_raw_responses(), durations)
        for pprox in responses.values():
            for trial in pprox["pprox"]:
                yield trial["stimulus"]["name"]


IdentifierCollection = Union[str, Path, List[str]]
"""
a list of resource IDs, or path to a file containing such a list
"""


class FsSource(DataSource):
    """Loads data from local File System (FS)"""

    def __init__(
        self,
        responses: Union[str, Path],
        stimuli: Union[str, Path],
        stimuli_names: Optional[IdentifierCollection] = None,
        cluster_list: Optional[IdentifierCollection] = None,
    ):
        """initialize with path to data

        Paths are specified with a format string, where `{}` is used to
        represent the part of the path/filename that determines the identity of
        the file contents. This way, files identifiers do not need to contain
        redundant information, such as file extension. If a list of identifers
        is not specified, the wildcard `*` will be substituted for `{}` to load
        all matching files.

        `responses`: e.g. `'pprox/P120_1_1_{}.pprox'`

        `stimuli`: e.g. `'wav/{}.wav'`

        `cluster_list`: optional `IdentifierCollection`, defaults to all files present

        `stimuli_names`: optional `IdentifierCollection`, defaults to all files present
        """
        if not isinstance(responses, str):
            responses = str(responses)
        if not isinstance(stimuli, str):
            stimuli = str(stimuli)
        self.responses = responses
        self.cluster_list = self._into_list(cluster_list)
        self.stimuli = stimuli
        self.stimuli_names = self._into_list(stimuli_names)

    @staticmethod
    def _into_list(resource_ids: Optional[IdentifierCollection]) -> Optional[List[str]]:
        if resource_ids is None:
            return None
        if isinstance(resource_ids, list):
            return resource_ids
        if isinstance(resource_ids, (str, Path)):
            with open(resource_ids, "r") as fd:
                return fd.read().splitlines()
        raise ValueError("input should be an IdentifierCollection")

    def _get_raw_responses(self):
        return self._load_pprox(
            self.responses,
            cluster_names=self.cluster_list,
        )

<<<<<<< HEAD
    def get_stimuli(self) -> Dict[str, Tuple[int, np.ndarray]]:
        return self._load_stimuli(self.stimuli, self.stimuli_names)
=======
    def get_stimuli(self) -> Dict[str, Wav]:
        return self._load_stimuli(self.wav_path_format, self.stimuli_names)
>>>>>>> 32bdc298

    @staticmethod
    def _load_stimuli(path_format, stimuli_names=None):
        """Load wav files into a dictionary

        stimuli_names: iterable of strings
        path_format: path containing "{}" which will be replaced by
                     each of `stimuli_names`

        returns: dictionary mapping stimuli_names to (sample_rate, samples)
        """
        stimuli = {}
        for name, filename in FsSource._get_filenames(path_format, stimuli_names):
            sample_rate, samples = wavfile.read(filename)
            stimuli[name] = (sample_rate, samples)
        return stimuli

    @staticmethod
    def _load_pprox(path_format, cluster_names=None):
        """Load pprox files into a dictionary
        path_format: path containing "{}" which will be globbed
                     for all matching files and then parsed as
                     JSON
        cluster_names (iterable): if specified, load only the clusters
                       with the given names
        returns: dictionary mapping the part of the filenames
                 represented by "{}" to their parsed contents
        """
        clusters = {}
        for name, path in FsSource._get_filenames(path_format, cluster_names):
            with open(path, "r") as pprox_file:
                try:
                    json_data = json.load(pprox_file)
                except UnicodeDecodeError as exc:
                    raise ValueError(
                        "could not load pprox files as text data"
                        " (are you putting stimuli where responses should go?)"
                    ) from exc
                clusters[name] = json_data
        return clusters

    @staticmethod
    def _get_filenames(path_format, names):
        assert path_format.find("{}") != -1, (
            "paths should include empty braces where a wildcard"
            " would go.\n"
            'For example, "{}.pprox" will load all files in the current'
            ' directory that end in ".pprox". The contents of each file'
            ' will be named with the part of the filename before ".pprox".'
        )
        parser = parse.compile(path_format)
        if names is None:
            filenames = glob(path_format.format("*"))
            names = map(lambda p: parser.parse(p)[0], filenames)
        else:
            filenames = map(path_format.format, names)
        return zip(names, filenames)


class NeurobankSource(FsSource):
    """Downloads data from Neurobank and caches the files

    `NeurobankSource` uses asynchronous network calls in order to download
    resources in parallel. As a result, it must be initialized in a special
    way:
    ```
    >>> import asyncio
    >>> from preconstruct.sources import NeurobankSource
    >>> stimuli = ['ztqee46x', '00oagdl5', 'g29wxi4q', 'mrel2o09', 'vekibwgj', \
        'l1a3ltpy', 'igmi8fxa', 'c95zqjxq', 'w08e1crn', 'jkexyrd5', 'p1mrfhop', ]
    >>> responses = ['P120_1_1_c92']
    >>> url = 'https://gracula.psyc.virginia.edu/neurobank/'
    >>> data_source = asyncio.run(NeurobankSource.create(url, stimuli, responses))

    ```

    In a Jupyter Notebook, you can skip importing `asyncio` and just run:
    ```
    data_source = await NeurobankSource.create(url, stimuli, responses)
    ```
    """

    _DOWNLOAD_FORMAT = "resources/{}/download"

    @classmethod
    async def create(
        cls,
        neurobank_registry: str,
        wav_ids: IdentifierCollection,
        pprox_ids: IdentifierCollection,
        infer_stimuli=False,
    ):
        """
        `neurobank_registry`: URL of Neurobank instance
        `infer_stimuli`: whether to use stimuli names inferred from the responses
        """
        url_format = urljoin(neurobank_registry, cls._DOWNLOAD_FORMAT)
        pprox_ids_ = cls._into_list(pprox_ids)
        wav_ids_ = cls._into_list(wav_ids)
        parsed_url = urlparse(neurobank_registry)
        cache_dir = Path(user_cache_dir(APP_NAME, APP_AUTHOR)) / parsed_url.netloc
        self = NeurobankSource(url_format, pprox_ids_, wav_ids_, cache_dir)
        responses_dir = self.cache_dir / "responses"
        stimuli_dir = self.cache_dir / "stimuli"
        responses_dir.mkdir(parents=True, exist_ok=True)
        stimuli_dir.mkdir(parents=True, exist_ok=True)
        await self._download_all()
        super().__init__(
            self,
            responses_dir / "{}",
            stimuli_dir / "{}",
            cluster_list=self.pprox_ids,
            stimuli_names=self.wav_ids,
        )
        if infer_stimuli:
            self.wav_ids = list(self.stimuli_names_from_pprox())
            self.stimuli_names = self.wav_ids
            await self._download_stimuli()
        return self

    def __init__(self, url_format, pprox_ids, wav_ids, cache_dir):
        """`NeurobankSource` cannot be directly initialized.
        Use `NeurobankSource.create` instead."""
        self.url_format = url_format
        self.pprox_ids = pprox_ids
        self.wav_ids = wav_ids
        self.cache_dir = cache_dir

    async def _download(self, resource_id, session, folder):
        url = self.url_format.format(resource_id)
        path = Path(self.cache_dir / folder / resource_id)
        if path.is_file():
            return
        async with session.get(str(url)) as resp:
            with open(path, "wb") as fd:
                async for chunk in resp.content.iter_chunked(1024):
                    fd.write(chunk)

    async def _download_all(self):
        await asyncio.gather(self._download_responses(), self._download_stimuli())

    async def _download_responses(self):
        async with aiohttp.ClientSession(raise_for_status=True) as session:
            await asyncio.gather(
                *[self._download(url, session, "responses") for url in self.pprox_ids],
            )

    async def _download_stimuli(self):
        async with aiohttp.ClientSession(raise_for_status=True) as session:
            await asyncio.gather(
                *[self._download(url, session, "stimuli") for url in self.wav_ids],
            )


class MemorySource(DataSource):
    """Loads data from given dictionaries"""

    def __init__(self, responses: dict, stimuli):
        self.responses = responses
        self.stimuli = stimuli

    def _get_raw_responses(self):
        return self.responses

    def get_stimuli(self):
        return self.stimuli


def _fix_pprox(responses: Dict[str, Pprox], durations: Dict[str, float]):
    for name, json_data in responses.items():
        if json_data.get("$schema") == "https://meliza.org/spec:2/stimtrial.json#":
            pass
        # if the pprox does not conform to the stimtrial spec,
        # we need to try to guess what format it is, and modify it
        # accordingly
        elif json_data.get("experiment") == "induction":
            _ar_data_shim(json_data, durations)
            _cn_data_shim(json_data, durations)
        elif json_data.get("protocol") in ["songs", "chorus"]:
            _cn_data_shim(json_data, durations)
        else:
            raise UnrecognizedPproxFormat(name)
        for i, trial in enumerate(json_data["pprox"]):
            trial["index"] = i
            trial["interval"] = tuple(trial["interval"])
            trial["stimulus"]["interval"] = tuple(trial["stimulus"]["interval"])
    return responses


class UnrecognizedPproxFormat(Exception):
    """Exception raised when the needed metadata could not be found in a pprox file"""

    def __init__(self, name):
        super().__init__()
        self.name = name

    def __str__(self):
        return (
            f"could not detect pprox format for file {self.name}, try making sure"
            " the pprox conforms to stimtrial and that '$schema' is set"
        )


def _ar_data_shim(json_data, durations):
    """reformat data from auditory-restoration project format to colony-noise project format"""
    for trial in json_data["pprox"]:
        _rename_key(trial, "event", "events")
        if trial.get("units") == "ms":
            del trial["units"]
            trial["events"] = [x / 1000 for x in trial["events"]]
        trial["stim"] = f"{trial['stimulus']}_{trial['condition']}"
        _rename_key(trial, "trial", "index")
        _rename_key(trial, "stimulus", "base_stimulus")
        # we want to put the `interval` information in the cn_pprox format
        # so we list absolute recording start and stop with a sample rate of 1
        trial["recording"] = {
            "start": -0.5,
            "stop": trial["stim_on"] + durations[trial["stim"]] + 0.5,
        }
    json_data["entry_metadata"] = {"sampling_rate": 1}
    del json_data["experiment"]
    json_data["protocol"] = "songs"
    return json_data


def _cn_data_shim(json_data, durations):
    """reformat data from colony-noise project format to stimtrial format"""
    metadata = json_data["entry_metadata"]
    if isinstance(metadata, list):
        metadata = metadata[0]
    sampling_rate = metadata["sampling_rate"]
    del json_data["entry_metadata"]
    json_data["$schema"] = "https://meliza.org/spec:2/stimtrial.json#"
    del json_data["protocol"]
    for trial in json_data["pprox"]:
        offset = trial.get("offset") or 0
        trial["interval"] = (
            (trial["recording"]["start"] / sampling_rate) - offset,
            (trial["recording"]["stop"] / sampling_rate) - offset,
        )
        del trial["recording"]
        stim_off = durations[trial["stim"]]
        trial["stimulus"] = {
            "name": trial["stim"],
            "interval": (trial["stim_on"], trial["stim_on"] + stim_off),
        }
        del trial["stim"]
        del trial["stim_on"]
    return json_data


def _rename_key(obj, old_name, new_name):
    obj[new_name] = obj[old_name]
    del obj[old_name]<|MERGE_RESOLUTION|>--- conflicted
+++ resolved
@@ -77,7 +77,9 @@
 
     pprox: List[Trial]
 
+
 Wav = Tuple[int, np.ndarray]
+
 
 class DataSource(ABC):
     """Abstract class for data sources to inherit from
@@ -184,13 +186,8 @@
             cluster_names=self.cluster_list,
         )
 
-<<<<<<< HEAD
-    def get_stimuli(self) -> Dict[str, Tuple[int, np.ndarray]]:
+    def get_stimuli(self) -> Dict[str, Wav]:
         return self._load_stimuli(self.stimuli, self.stimuli_names)
-=======
-    def get_stimuli(self) -> Dict[str, Wav]:
-        return self._load_stimuli(self.wav_path_format, self.stimuli_names)
->>>>>>> 32bdc298
 
     @staticmethod
     def _load_stimuli(path_format, stimuli_names=None):
