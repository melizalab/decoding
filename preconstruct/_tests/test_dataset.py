--- conflicted
+++ resolved
@@ -2,8 +2,8 @@
 import numpy as np
 
 from preconstruct import DatasetBuilder
-<<<<<<< HEAD
 from preconstruct.sources import NeurobankSource, MemorySource
+from preconstruct.stimuliformats import Gammatone
 
 
 @pytest.fixture
@@ -30,9 +30,6 @@
     url = "https://gracula.psyc.virginia.edu/neurobank/"
     return await NeurobankSource.create(url, stimuli, responses)
 
-=======
-from preconstruct.stimuliformats import Gammatone
->>>>>>> 32bdc298
 
 def test_building(mem_data_source):
     builder = DatasetBuilder()
@@ -54,11 +51,7 @@
 
     builder.add_stimuli(Gammatone())
     print(builder._dataset.get_responses().columns)
-<<<<<<< HEAD
-    spectrogram = builder._dataset.get_stimuli()["spectrogram"].loc[stimulus["name"]]
-=======
     spectrogram = builder._dataset.get_stimuli()["stimulus"].loc[stimulus["name"]]
->>>>>>> 32bdc298
     spectrogram_length = spectrogram.shape[0]
     stim_length = builder._dataset.get_stimuli()["stimulus.length"].loc[
         stimulus["name"]
@@ -135,14 +128,6 @@
     builder.bin_responses(time_step=0.001)  # 5 ms
     print("computing spectrograms")
     builder.add_stimuli(
-<<<<<<< HEAD
-        window_scale=2.5,
-        frequency_bin_count=30,
-        min_frequency=500,
-        max_frequency=8000,
-        log_transform=True,
-        log_transform_compress=1,
-=======
         Gammatone(
             window_time=0.0025,
             frequency_bin_count=30,
@@ -150,7 +135,6 @@
             max_frequency=8000,
             log_transform_compress=1,
         )
->>>>>>> 32bdc298
     )
     basis = basisfunctions.RaisedCosineBasis(30, linearity_factor=30)
     print("creating design matrices")
