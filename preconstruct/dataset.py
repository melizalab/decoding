--- conflicted
+++ resolved
@@ -330,15 +330,12 @@
     def __getitem__(self, key):
         """
         get numpy arrays representing the responses and the stimuli
-        at the given pandas index range. The array dimensions are (time, neuron, lag)
+        at the given pandas index range. The array dimensions are (time, lag, neuron).
+        The dimensions of the stimulus will depend on the StimuliFormat chosen
         """
         events = self.get_responses().loc[key]
         responses = np.concatenate(
-<<<<<<< HEAD
             [np.stack(x, axis=-1) for x in events.values.tolist()]
-=======
-            [np.stack(x, axis=1) for x in events.values.tolist()]
->>>>>>> 870695b6
         )
         try:
             stimuli_index = self.get_trial_data().loc[key]["stimulus.name"]
